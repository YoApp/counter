--- conflicted
+++ resolved
@@ -51,9 +51,11 @@
           socket.close();
         }
       }
+      socket.onclose = function () {
+        setTimeout(startWs(constructWsURI()), 5000);
+      };
     }
 
-<<<<<<< HEAD
     function createWinnerFireworks() {
       setTimeout(function() {
         var r = 8+parseInt(Math.random()*8);
@@ -61,11 +63,6 @@
         createFirework(r,p,2,null,null,null,null,null,Math.random()>0.5,false);
         createWinnerFireworks();
       },1+parseInt(Math.random()*1000));
-=======
-      socket.onclose = function () {
-        setTimeout(startWs(constructWsURI()), 5000);
-      };
->>>>>>> 1e83f42e
     }
 
     function constructWsURI() {
